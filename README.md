--- conflicted
+++ resolved
@@ -60,11 +60,7 @@
 A [`Dockerfile`](Dockerfile) is provided in the root of the repository.
 If you want to run JSON Crack locally:
 
-<<<<<<< HEAD
-* Build Docker image with `docker build -t jsoncrack --build-arg jsoncrack_host=localhost:8888 .`
-=======
-* Build a Docker image with `docker build -t jsoncrack .`
->>>>>>> 75dbc414
+* Build a Docker image with `docker build -t jsoncrack --build-arg jsoncrack_host=localhost:8888 .`
 * Run locally with `docker run -p 8888:8080 jsoncrack`
 * Go to http://localhost:8888
 
