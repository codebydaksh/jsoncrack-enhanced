--- conflicted
+++ resolved
@@ -1,10 +1,6 @@
-<<<<<<< HEAD
 import { Node, NodeType, parseTree } from "jsonc-parser";
-=======
-import { Node, parseTree } from "jsonc-parser";
 import useGraph from "src/store/useGraph";
 import useStored from "src/store/useStored";
->>>>>>> d16920c2
 
 const calculateSize = (text: string | [string, string][], isParent = false) => {
   const isFolded = useGraph.getState().foldNodes;
