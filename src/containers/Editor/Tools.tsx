--- conflicted
+++ resolved
@@ -9,15 +9,12 @@
 import { MdCenterFocusWeak } from "react-icons/md";
 import { SearchInput } from "src/components/SearchInput";
 import styled from "styled-components";
-<<<<<<< HEAD
 import useConfig from "src/hooks/store/useConfig";
 import shallow from "zustand/shallow";
 import { DownloadModal } from "../Modals/DownloadModal";
 import useStored from "src/hooks/store/useStored";
-=======
 import { TbSettings } from "react-icons/tb";
 import { Settings } from "./Settings";
->>>>>>> a871319b
 
 export const StyledTools = styled.div`
   display: flex;
@@ -47,14 +44,10 @@
 `;
 
 export const Tools: React.FC = () => {
-<<<<<<< HEAD
+  const [settingsVisible, setSettingsVisible] = React.useState(false);
   const [isDownloadVisible, setDownloadVisible] = React.useState(false);
   const lightmode = useStored((state) => state.lightmode);
   const setLightTheme = useStored((state) => state.setLightTheme);
-=======
-  const [settingsVisible, setSettingsVisible] = React.useState(false);
-  const { settings, dispatch } = useConfig();
->>>>>>> a871319b
 
   const [performanceMode, hideEditor] = useConfig(
     (state) => [state.performanceMode, state.hideEditor],
@@ -102,14 +95,11 @@
       <StyledToolElement aria-label="zoom in" onClick={zoomIn}>
         <AiOutlinePlus />
       </StyledToolElement>
-<<<<<<< HEAD
       <DownloadModal
         visible={isDownloadVisible}
         setVisible={setDownloadVisible}
       />
-=======
       <Settings visible={settingsVisible} setVisible={setSettingsVisible} />
->>>>>>> a871319b
     </StyledTools>
   );
 };